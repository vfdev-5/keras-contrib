
# Keras-contrib image iterators

import numpy as np

from keras.preprocessing.image import Iterator
from keras import backend as K


class ImageDataIterator(Iterator):
    """
<<<<<<< HEAD
    Generate minibatches of image and targets data. Similar to keras `NumpyArrayIterator`, `DirectoryIterator`, but data is 
    provided by a user-written generator function. This iterator is used to flow data in batches and optionally transform with
    a `image_data_generator`.
    
        
    # Arguments
        xy_provider: infinite or finite generator function that provides image and target data with `yield`, e.g. `yield X, Y`. 
        Optionally, `xy_provider` can yield (x, y, additional_info), for example if some data identification is needed.
        Provided X should be 3D ndarrays of shape corresponding to `data_format`. There are no restrictions on Y type. 
        See example below.
        n: total number of different samples (images and targets) provided by `xy_provider`, even if generator is infinite.
=======
    Generate minibatches of image and mask

   # Arguments
        xy_provider: infinite or finite generator function that provides image and mask with `yield`, e.g. `yield X, Y`. 
        Optionally, `xy_provider` can yield (x, y, additional_info), for example if some data id is need to be provided.
        Provided X, Y data should be 3D ndarrays of shape corresponding to `data_format`.
        See example below.
        n: total number of different samples (images and masks) provided by `xy_provider`, even if generator is infinite.
>>>>>>> f825d376
        image_data_generator: instance of ImageDataGenerator.
        Other parameters are inherited from keras.preprocessing.image.Iterator and NumpyArrayIterator
    
    Example, a finite xy_provider 
    ```
    def xy_provider(image_ids):
        for image_id in image_ids:
            image = load_image(image_id)
            target = load_target(image_id)

            # Some custom preprocesssing: resize
            # ...

            yield image, target
            # Or optionally:
            # yield image, target, image_id
    ```
    
    Example, an infinite xy_provider 
    ```
<<<<<<< HEAD
=======
    
    Example, an infinite xy_provider 
    ```
>>>>>>> f825d376
    def inf_xy_provider(image_ids):
        while 1:
            for image_id in image_ids:
                image = load_image(image_id)
<<<<<<< HEAD
                target = load_target(image_id)
=======
                mask = load_mask(image_id)
>>>>>>> f825d376

                # Some custom preprocesssing: resize
                # ...

<<<<<<< HEAD
                yield image, target
                # Or optionally:
                # yield image, target, image_id
=======
                yield image, mask
                # Or optionally:
                # yield image, mask, image_id
>>>>>>> f825d376
    ```

    """

    def __init__(self, xy_provider, n, image_data_generator,
                 batch_size=32, shuffle=False, seed=None,
                 data_format=None):

        # Check xy_provider and store the first values
        if data_format is None:
            if not hasattr(K, 'image_data_format') and hasattr(K, 'image_dim_ordering'):
                data_format = "channels_last" if K.image_dim_ordering() == "tf" else "channels_first"
            else:
                data_format = K.image_data_format()
        
        ret = next(xy_provider)
        assert isinstance(ret, list) or isinstance(ret, tuple) and 2 <= len(ret) <= 3, \
            "Generator xy_provider should yield a list/tuple of (image, mask) or (image, mask, info)"

        x, y, info = ret if len(ret) > 2 else (ret[0], ret[1], None)
        self._check_x_format(x, data_format=data_format)
        if y is not None:
            self._check_y_format(y, data_format=data_format)
        self._first_xy_provider_ret = (x, y, info)

        super(ImageDataIterator, self).__init__(n, batch_size, shuffle, seed)

        self.data_format = data_format
        self.xy_provider = xy_provider
        self._process = None
        self._image_data_generator = None
        self.image_data_generator = image_data_generator

    @property
    def image_data_generator(self):
        return self._image_data_generator

    @image_data_generator.setter
    def image_data_generator(self, generator):
        self._image_data_generator = generator
        if self._image_data_generator is None:
            self._process = self._empty_process
        elif hasattr(self._image_data_generator, 'process'):
            self._process = self.image_data_generator.process
        else:
            self._process = self._default_image_data_generator_process

    def _empty_process(self, img, target):
        return img, target
            
    def _default_image_data_generator_process(self, img, target):
        img = self.image_data_generator.random_transform(img)
        return self.image_data_generator.standardize(img), target
    
    def _check_x_format(self, x, **kwargs):
        ImageDataIterator._check_img_format(x, **kwargs)

    def _check_y_format(self, y, **kwargs):
        # y target can be of any type
        #
        # Override this method when inherits of ImageDataIterator
        #
        assert isinstance(y, np.ndarray) and len(y.shape) == 1, "Y should be an ndarray, one-hot encoded vector"
    
    def _create_y_batch(self, current_batch_size, x, y):
        # Method to create a batch of y targets
        # Assume that y is one-hot encoded
        #
        # Override this method when inherits of ImageDataIterator
        #
        return np.zeros((current_batch_size, ) + y.shape, dtype=y.dtype)
        
    @staticmethod
    def _check_img_format(img, data_format):
        assert len(img.shape) == 3, "Image should be a 3D ndarray"
        channel_index = -1 if data_format == 'channels_last' else 0
        assert min(img.shape) == img.shape[channel_index], \
            "Wrong data format: image shape '{}' and data format '{}'".format(img.shape, data_format)

    def next(self):
        """For python 2.x.

        # Returns
            The next batch.
        """
        with self.lock:
            index_array, current_index, current_batch_size = next(self.index_generator)
        # The transformation of images is not under thread lock
        # so it can be done in parallel

        if self._first_xy_provider_ret is not None:
            x, y, info = self._first_xy_provider_ret
            self._first_xy_provider_ret = None
        else:
            ret = next(self.xy_provider)
            x, y, info = ret if len(ret) > 2 else (ret[0], ret[1], None)

        batch_x = np.zeros((current_batch_size,) + x.shape, dtype=K.floatx())
        batch_y = self._create_y_batch(current_batch_size, x=x, y=y) if y is not None \
            else np.empty((current_batch_size, ), dtype=object)
        batch_info = np.empty((current_batch_size,), dtype=object)
        batch_x[0], batch_y[0] = self._process(x, y)
        batch_info[0] = info

        for i, j in enumerate(index_array[1:]):
            ret = next(self.xy_provider)
            x, y, info = ret if len(ret) > 2 else (ret[0], ret[1], None)
            self._check_x_format(x, data_format=self.data_format)
            if y is not None:
                self._check_y_format(y, data_format=self.data_format)
            batch_x[i + 1], batch_y[i + 1] = self._process(x, y)
            batch_info[i + 1] = info

        if info is not None:
            return batch_x, batch_y, batch_info
        return batch_x, batch_y


class ImageMaskIterator(ImageDataIterator):
    """
    Generate minibatches of image and mask. All arguments inherited from ImageDataIterator.
    
    xy_provider: infinite or finite generator function that provides image and mask with `yield`, e.g. `yield X, Y`. 
    Optionally, `xy_provider` can yield (x, y, additional_info), for example if some data identification is needed.
    Provided X, Y data should be 3D ndarrays of shape corresponding to `data_format`.
    See example below.
    
    n: total number of different samples (images and masks) provided by `xy_provider`, even if generator is infinite.
    image_data_generator: instance of ImageDataGenerator.
    Other parameters are inherited from keras.preprocessing.image.Iterator and NumpyArrayIterator
    
    Example, a finite xy_provider 
    ```
    def xy_provider(image_ids):
        for image_id in image_ids:
            image = load_image(image_id)
            mask = load_mask(image_id)

            # Some custom preprocesssing: resize
            # ...

            yield image, mask
            # Or optionally:
            # yield image, mask, image_id
    ```
    
    Example, an infinite xy_provider 
    ```
    def inf_xy_provider(image_ids):
        while 1:
            for image_id in image_ids:
                image = load_image(image_id)
                mask = load_mask(image_id)

                # Some custom preprocesssing: resize
                # ...

                yield image, mask
                # Or optionally:
                # yield image, mask, image_id
    ```

    """

    def __init__(self, *args, **kwargs):
        super(ImageMaskIterator, self).__init__(*args, **kwargs)

    def _check_x_format(self, x, **kwargs):
        ImageDataIterator._check_img_format(x, **kwargs)

    def _check_y_format(self, y, **kwargs):
        ImageDataIterator._check_img_format(y, **kwargs)
        
    def _create_y_batch(self, current_batch_size, x, y):
        return np.zeros((current_batch_size,) + y.shape, dtype=K.floatx())<|MERGE_RESOLUTION|>--- conflicted
+++ resolved
@@ -9,28 +9,16 @@
 
 class ImageDataIterator(Iterator):
     """
-<<<<<<< HEAD
-    Generate minibatches of image and targets data. Similar to keras `NumpyArrayIterator`, `DirectoryIterator`, but data is 
+    Generate minibatches of image and targets data. Similar to keras `NumpyArrayIterator`, `DirectoryIterator`, but data is
     provided by a user-written generator function. This iterator is used to flow data in batches and optionally transform with
     a `image_data_generator`.
-    
-        
+
     # Arguments
-        xy_provider: infinite or finite generator function that provides image and target data with `yield`, e.g. `yield X, Y`. 
+        xy_provider: infinite or finite generator function that provides image and target data with `yield`, e.g. `yield X, Y`.
         Optionally, `xy_provider` can yield (x, y, additional_info), for example if some data identification is needed.
-        Provided X should be 3D ndarrays of shape corresponding to `data_format`. There are no restrictions on Y type. 
+        Provided X should be 3D ndarrays of shape corresponding to `data_format`. There are no restrictions on Y type.
         See example below.
         n: total number of different samples (images and targets) provided by `xy_provider`, even if generator is infinite.
-=======
-    Generate minibatches of image and mask
-
-   # Arguments
-        xy_provider: infinite or finite generator function that provides image and mask with `yield`, e.g. `yield X, Y`. 
-        Optionally, `xy_provider` can yield (x, y, additional_info), for example if some data id is need to be provided.
-        Provided X, Y data should be 3D ndarrays of shape corresponding to `data_format`.
-        See example below.
-        n: total number of different samples (images and masks) provided by `xy_provider`, even if generator is infinite.
->>>>>>> f825d376
         image_data_generator: instance of ImageDataGenerator.
         Other parameters are inherited from keras.preprocessing.image.Iterator and NumpyArrayIterator
     
@@ -43,42 +31,30 @@
 
             # Some custom preprocesssing: resize
             # ...
+            image = image.astype(np.float32)
+            image *= 1.0/255.0
 
             yield image, target
             # Or optionally:
             # yield image, target, image_id
     ```
-    
-    Example, an infinite xy_provider 
-    ```
-<<<<<<< HEAD
-=======
-    
-    Example, an infinite xy_provider 
-    ```
->>>>>>> f825d376
+
+    Example, an infinite xy_provider
+    ```
     def inf_xy_provider(image_ids):
         while 1:
             for image_id in image_ids:
                 image = load_image(image_id)
-<<<<<<< HEAD
                 target = load_target(image_id)
-=======
-                mask = load_mask(image_id)
->>>>>>> f825d376
 
                 # Some custom preprocesssing: resize
                 # ...
-
-<<<<<<< HEAD
+                image = image.astype(np.float32)
+                image *= 1.0/255.0
+
                 yield image, target
                 # Or optionally:
                 # yield image, target, image_id
-=======
-                yield image, mask
-                # Or optionally:
-                # yield image, mask, image_id
->>>>>>> f825d376
     ```
 
     """
@@ -219,6 +195,8 @@
 
             # Some custom preprocesssing: resize
             # ...
+            image = image.astype(np.float32)
+            image *= 1.0/255.0
 
             yield image, mask
             # Or optionally:
@@ -235,6 +213,8 @@
 
                 # Some custom preprocesssing: resize
                 # ...
+                image = image.astype(np.float32)
+                image *= 1.0/255.0
 
                 yield image, mask
                 # Or optionally:
