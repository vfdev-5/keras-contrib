--- conflicted
+++ resolved
@@ -20,14 +20,8 @@
 
     # Arguments
         pipeline: list of functions or str to specify transformations to apply on image.
-<<<<<<< HEAD
         Each function should take as input a 3D ndarray and return transformed x.
-        Recognized `str` transformations : 'standardize', 'random_transform'.        
-=======
-        Each function should take as input x, y and return transformed x, y. Arguments x, y are 3D tensors,
-        single image and single mask. Recognized `str` transformations : 'standardize', 'random_transform'.
-        Transformations like 'standardize', 'random_channel_shift' are not applied to the mask.        
->>>>>>> f825d376
+        Recognized `str` transformations : 'standardize', 'random_transform'.
 
         Other parameters are inherited from keras.preprocessing.image.ImageDataGenerator
 
@@ -40,54 +34,38 @@
         while True:
             for image_id in image_ids:
                 image = load_image(image_id)
-<<<<<<< HEAD
                 target = load_target(image_id)
 
                 # Some custom preprocesssing: resize
                 # ...
                 yield image, target
             if not infinite:
-                return 
-    
+                return
+
     train_gen = ImageDataGenerator(pipeline=('random_transform', 'standardize'),
-=======
-                mask = load_mask(image_id)
-
-                # Some custom preprocesssing: resize
-                # ...
-                yield image, mask
-            if not infinite:
-                return 
-    
-    train_gen = ImageMaskGenerator(pipeline=('random_transform', 'standardize'),
->>>>>>> f825d376
-                             featurewise_center=True,
-                             featurewise_std_normalization=True,
-                             rotation_range=90., 
-                             width_shift_range=0.15, height_shift_range=0.15,
-                             shear_range=3.14/6.0,
-                             zoom_range=0.25,
-                             channel_shift_range=0.1,
-                             horizontal_flip=True,
-                             vertical_flip=True)
+                                  featurewise_center=True,
+                                  featurewise_std_normalization=True,
+                                  rotation_range=90.,
+                                  width_shift_range=0.15, height_shift_range=0.15,
+                                  shear_range=3.14/6.0,
+                                  zoom_range=0.25,
+                                  channel_shift_range=0.1,
+                                  horizontal_flip=True,
+                                  vertical_flip=True)
     
     train_gen.fit(xy_provider(train_image_ids, infinite=False),
-            len(train_image_ids), 
-            augment=True, 
-            save_to_dir=GENERATED_DATA,
-            batch_size=4,
-            verbose=1)
-
-<<<<<<< HEAD
+                 len(train_image_ids),
+                 augment=True,
+                 save_to_dir=GENERATED_DATA,
+                 batch_size=4,
+                 verbose=1)
+
     val_gen = ImageDataGenerator(featurewise_center=True,
                                  featurewise_std_normalization=True) # Just an infinite image/mask generator
 
     val_gen.mean = train_gen.mean
     val_gen.std = train_gen.std
     val_gen.principal_components = train_gen.principal_components
-=======
-    val_gen = ImageMaskGenerator() # Just an infinite image/mask generator
->>>>>>> f825d376
 
     history = model.fit_generator(
         train_gen.flow(xy_provider(train_image_ids), # Infinite generator is used
@@ -115,17 +93,10 @@
 
         Other parameters are inherited from keras.preprocessing.image.ImageDataGenerator
         """
-<<<<<<< HEAD
         super(ImageDataGenerator, self).__init__(**kwargs)
         # Compatibility with keras version < 2
         if hasattr(self, 'dim_ordering'):
             self.data_format = 'channels_last' if self.dim_ordering == 'tf' else 'channels_first'
-=======
-        super(ImageMaskGenerator, self).__init__(**kwargs)
-        # Compatibility with keras version < 2
-        if hasattr(self, 'dim_ordering'):
-            self.data_format = 'channels_last' if self.dim_ordering == 'tf' else 'channels_first'     
->>>>>>> f825d376
             if self.data_format == 'channels_first':
                 self.channel_axis = 1
                 self.row_axis = 2
@@ -133,11 +104,7 @@
             if self.data_format == 'channels_last':
                 self.channel_axis = 3
                 self.row_axis = 1
-<<<<<<< HEAD
                 self.col_axis = 2
-=======
-                self.col_axis = 2            
->>>>>>> f825d376
         self._create_pipeline(pipeline)
 
     def _create_pipeline(self, pipeline):
@@ -272,10 +239,6 @@
         Override this method when inherits of ImageDataGenerator
         """
         xt = x.copy().astype(K.floatx())
-<<<<<<< HEAD
-=======
-        yt = y.copy().astype(K.floatx())
->>>>>>> f825d376
         for t in self._pipeline:
             xt = t(xt)
         return xt, y
@@ -306,19 +269,11 @@
         self.mean = None
         self.std = None
         self.principal_components = None
-<<<<<<< HEAD
 
         def _get_save_filename():
             filename = save_prefix + "_stats." + save_format if len(save_prefix) > 0 else "stats." + save_format
             return os.path.join(save_to_dir, filename)
 
-=======
-        
-        def _get_save_filename():
-            filename = save_prefix + "_stats." + save_format if len(save_prefix) > 0 else "stats." + save_format
-            return os.path.join(save_to_dir, filename)
-        
->>>>>>> f825d376
         if save_to_dir is not None:
             # Load mean, std, principal_components if file exists
             filename = _get_save_filename()
@@ -342,11 +297,6 @@
                     return
                 # Remove existing file
                 os.remove(filename)
-<<<<<<< HEAD
-
-=======
-        
->>>>>>> f825d376
         if not self.featurewise_center and not self.featurewise_std_normalization and not self.zca_whitening:
             return
 
@@ -360,18 +310,9 @@
                 self._pipeline = tuple(p)
             xy_iterator = self.flow(xy_provider, n_samples, batch_size=batch_size, seed=seed)
         else:
-<<<<<<< HEAD
             xy_iterator = self.flow(xy_provider, n_samples, batch_size=batch_size, seed=seed)
             xy_iterator.image_data_generator = None
 
-=======
-            xy_iterator = XYIterator(xy_provider, n_samples, None,
-                                     batch_size=batch_size,
-                                     seed=seed,
-                                     data_format=self.data_format)
-            
-        
->>>>>>> f825d376
         if verbose == 1:
             progbar = Progbar(target=n_samples)
 
@@ -435,7 +376,6 @@
             filename = _get_save_filename()
             np.savez_compressed(filename, mean=self.mean, std=self.std, principal_components=self.principal_components)
 
-<<<<<<< HEAD
         if save_to_dir is not None:
             filename = _get_save_filename()
             np.savez_compressed(filename, mean=self.mean, std=self.std, principal_components=self.principal_components)
@@ -557,22 +497,11 @@
     def flow(self, inf_xy_provider, n_samples, **kwargs):
         """
         Iterate over x, y provided by `xy_provider`
-=======
-    def flow(self, inf_xy_provider, n_samples, **kwargs):
-        """
-        Iterate over x, y provided by `xy_provider`
->>>>>>> f825d376
-        
+
         # Arguments:
             inf_xy_provider: infinite generator function that yields two 3D ndarrays image and mask of the same size.
             n_samples: number of different samples provided by infinite generator `xy_provider`.
             See `XYIterator` for more details. No restrictions on number of channels.
         
         """
-<<<<<<< HEAD
-        return ImageMaskIterator(inf_xy_provider, n_samples, self, data_format=self.data_format, **kwargs)
-=======
-        return XYIterator(inf_xy_provider, n_samples, self,
-                          data_format=self.data_format,
-                          **kwargs)
->>>>>>> f825d376
+        return ImageMaskIterator(inf_xy_provider, n_samples, self, data_format=self.data_format, **kwargs)